// ------------------------------------------------------------------------------
// Copyright (c) 2017 Microsoft Corporation
// 
// Permission is hereby granted, free of charge, to any person obtaining a copy
// of this software and associated documentation files (the "Software"), to deal
// in the Software without restriction, including without limitation the rights
// to use, copy, modify, merge, publish, distribute, sub-license, and/or sell
// copies of the Software, and to permit persons to whom the Software is
// furnished to do so, subject to the following conditions:
// 
// The above copyright notice and this permission notice shall be included in
// all copies or substantial portions of the Software.
// 
// THE SOFTWARE IS PROVIDED "AS IS", WITHOUT WARRANTY OF ANY KIND, EXPRESS OR
// IMPLIED, INCLUDING BUT NOT LIMITED TO THE WARRANTIES OF MERCHANTABILITY,
// FITNESS FOR A PARTICULAR PURPOSE AND NONINFRINGEMENT. IN NO EVENT SHALL THE
// AUTHORS OR COPYRIGHT HOLDERS BE LIABLE FOR ANY CLAIM, DAMAGES OR OTHER
// LIABILITY, WHETHER IN AN ACTION OF CONTRACT, TORT OR OTHERWISE, ARISING FROM,
// OUT OF OR IN CONNECTION WITH THE SOFTWARE OR THE USE OR OTHER DEALINGS IN
// THE SOFTWARE.
// ------------------------------------------------------------------------------

package com.microsoft.graph.serializer;

import com.google.common.base.CaseFormat;
import com.google.gson.Gson;
import com.google.gson.JsonElement;
import com.google.gson.JsonObject;
import com.microsoft.graph.logger.ILogger;

import java.util.HashMap;
import java.util.Iterator;
import java.util.Map;
import java.util.Map.Entry;

/**
 * The default serializer implementation for the SDK.
 */
public class DefaultSerializer implements ISerializer {

    /**
     * The instance of the internal serializer.
     */
    private final Gson gson;

    /**
     * The logger.
     */
    private final ILogger logger;

    /**
     * Creates a DefaultSerializer.
     *
     * @param logger The logger.
     */
    public DefaultSerializer(final ILogger logger) {
        this.logger = logger;
        this.gson = GsonFactory.getGsonInstance(logger);
    }

    /**
     * Deserializes an object from the input string.
     *
     * @param inputString The string that stores the representation of the item.
     * @param clazz       The class of the item to be deserialized.
     * @param <T>         The type of the item to be deserialized.
     * @return The deserialized item from the input string.
     */
    @Override
    public <T> T deserializeObject(final String inputString, final Class<T> clazz) {
    	return deserializeObject(inputString, clazz, null);
    }
    
    @SuppressWarnings("unchecked")
    @Override
    public <T> T deserializeObject(final String inputString, final Class<T> clazz, Map<String, java.util.List<String>> responseHeaders) {
        final T jsonObject = gson.fromJson(inputString, clazz);

        // Populate the JSON-backed fields for any annotations that are not in the object model
        if (jsonObject instanceof IJsonBackedObject) {
            logger.logDebug("Deserializing type " + clazz.getSimpleName());
            final JsonObject rawObject = gson.fromJson(inputString, JsonObject.class);

            // If there is a derived class, try to get it and deserialize to it
            Class<?> derivedClass = this.getDerivedClass(rawObject, clazz);
            final T jo;
            if (derivedClass != null) {
                jo = (T) gson.fromJson(inputString, derivedClass);
            } else {
                jo = jsonObject;
            }

            final IJsonBackedObject jsonBackedObject = (IJsonBackedObject) jo;
            jsonBackedObject.setRawObject(this, rawObject);

            if (responseHeaders != null) {
	            JsonElement convertedHeaders = gson.toJsonTree(responseHeaders);
	            jsonBackedObject.additionalDataManager().put("graphResponseHeaders", convertedHeaders);
            }
            
            jsonBackedObject.additionalDataManager().setAdditionalData(rawObject);
            return jo;
        } else {
            logger.logDebug("Deserializing a non-IJsonBackedObject type " + clazz.getSimpleName());
            return jsonObject;
        }
    }

    /**
     * Serializes an object into a string.
     *
     * @param serializableObject The object to convert into a string.
     * @param <T>                The type of the item to be serialized.
     * @return The string representation of that item.
     */
    @Override
    public <T> String serializeObject(final T serializableObject) {
        logger.logDebug("Serializing type " + serializableObject.getClass().getSimpleName());
        JsonElement outJsonTree = gson.toJsonTree(serializableObject);

        if (serializableObject instanceof IJsonBackedObject) {
        	IJsonBackedObject serializableJsonObject = (IJsonBackedObject) serializableObject;
        	
            AdditionalDataManager additionalData = serializableJsonObject.additionalDataManager();
            
            // If the item is a valid Graph object, add its additional data
            if (outJsonTree.isJsonObject()) {
                JsonObject outJson = outJsonTree.getAsJsonObject();
                
                addAdditionalDataToJson(additionalData, outJson);
                outJson = getChildAdditionalData(serializableJsonObject, outJson);
                
                outJsonTree = outJson;
            }
        }

        return outJsonTree.toString();
    }
    
    /**
     * Recursively populates additional data for each child object
     * 
     * @param serializableObject The child to get additional data for
     * @param outJson            The serialized output JSON to add to
     * @return The serialized output JSON including the additional child data
     */
    @SuppressWarnings("unchecked")
	private JsonObject getChildAdditionalData(IJsonBackedObject serializableObject, JsonObject outJson) {
    	// Use reflection to iterate through fields for eligible Graph children
        for (java.lang.reflect.Field field : serializableObject.getClass().getFields()) {
    		try {
				Object fieldObject = field.get(serializableObject);
				
				// If the object is a HashMap, iterate through its children
				if (fieldObject instanceof HashMap) {
<<<<<<< HEAD
					HashMap<String, Object> serializableChildren = (HashMap<String, Object>) fieldObject;
=======
					@SuppressWarnings("unchecked")
                    HashMap<String, Object> serializableChildren = (HashMap<String, Object>) fieldObject;
>>>>>>> d6b1626e
					Iterator<Entry<String, Object>> it = serializableChildren.entrySet().iterator();
					
					while (it.hasNext()) {
						HashMap.Entry<String, Object> pair = (HashMap.Entry<String, Object>)it.next();
						Object child = pair.getValue();

						// If the item is a valid Graph object, add its additional data
						if (child instanceof IJsonBackedObject) {
							AdditionalDataManager childAdditionalData = ((IJsonBackedObject) child).additionalDataManager();

							addAdditionalDataToJson(
									childAdditionalData, 
									outJson.getAsJsonObject(
											field.getName())
												.getAsJsonObject()
												.get(pair.getKey()
														.toString())
												.getAsJsonObject());

							// Serialize its children
		            		outJson = getChildAdditionalData((IJsonBackedObject)child, outJson);
						}
					}
				}
				// If the object is a valid Graph object, add its additional data
				else if (fieldObject != null && fieldObject instanceof IJsonBackedObject) {
					IJsonBackedObject serializableChild = (IJsonBackedObject) fieldObject;
					AdditionalDataManager childAdditionalData = serializableChild.additionalDataManager();

					addAdditionalDataToJson(childAdditionalData, outJson.get(field.getName()).getAsJsonObject());
            		
            		// Serialize its children
            		outJson = getChildAdditionalData(serializableChild, outJson);
				} 
			} catch (IllegalArgumentException | IllegalAccessException e) {
				logger.logError("Unable to access child fields of " + serializableObject.getClass().getSimpleName(), e);
			}
    	}
        
		return outJson;
    }
    
    /**
     * Add each non-transient additional data property to the given JSON node
     * @param additionalDataManager The additional data bag to iterate through
     * @param jsonNode The JSON node to add the additional data properties to
     */
    private void addAdditionalDataToJson(AdditionalDataManager additionalDataManager, JsonObject jsonNode) {
    	for (Map.Entry<String, JsonElement> entry : additionalDataManager.entrySet()) {
            if (!fieldIsOdataTransient(entry)) {
                jsonNode.add(
                        entry.getKey(),
                        entry.getValue()
                );
            }
        }
    }

    private boolean fieldIsOdataTransient(Map.Entry<String, JsonElement> entry) {
        return (entry.getKey().startsWith("@") && entry.getKey() != "@odata.type");
    }
    
    /**
     * Get the derived class for the given JSON object
     * This covers scenarios in which the service may return one of several derived types
     * of a base object, which it defines using the odata.type parameter
     * @param jsonObject The raw JSON object of the response
     * @param parentClass The parent class the derived class should inherit from
     * @return The derived class if found, or null if not applicable
     */
    private Class<?> getDerivedClass(JsonObject jsonObject, Class<?> parentClass) {
    	//Identify the odata.type information if provided
        if (jsonObject.get("@odata.type") != null) {
        	String odataType = jsonObject.get("@odata.type").getAsString();
        	String derivedType = odataType.substring(odataType.lastIndexOf('.') + 1); //Remove microsoft.graph prefix
        	derivedType = CaseFormat.LOWER_CAMEL.to(CaseFormat.UPPER_CAMEL, derivedType);
        	derivedType = "com.microsoft.graph.models.extensions." + derivedType; //Add full package path
        	
        	try {
        		Class<?> derivedClass = Class.forName(derivedType);
        		//Check that the derived class inherits from the given parent class
        		if (parentClass.isAssignableFrom(derivedClass)) {
        			return derivedClass;
        		}
        		return null;
        	} catch (ClassNotFoundException e) {
        		logger.logDebug("Unable to find a corresponding class for derived type " + derivedType + ". Falling back to parent class.");
        		//If we cannot determine the derived type to cast to, return null
        		//This may happen if the API and the SDK are out of sync
        		return null;
        	}
        }
        //If there is no defined OData type, return null
        return null;
    }
}<|MERGE_RESOLUTION|>--- conflicted
+++ resolved
@@ -153,12 +153,8 @@
 				
 				// If the object is a HashMap, iterate through its children
 				if (fieldObject instanceof HashMap) {
-<<<<<<< HEAD
-					HashMap<String, Object> serializableChildren = (HashMap<String, Object>) fieldObject;
-=======
 					@SuppressWarnings("unchecked")
                     HashMap<String, Object> serializableChildren = (HashMap<String, Object>) fieldObject;
->>>>>>> d6b1626e
 					Iterator<Entry<String, Object>> it = serializableChildren.entrySet().iterator();
 					
 					while (it.hasNext()) {
