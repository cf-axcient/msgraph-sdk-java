--- conflicted
+++ resolved
@@ -26,13 +26,8 @@
 mavenGroupId         = com.microsoft.graph
 mavenArtifactId      = microsoft-graph
 mavenMajorVersion    = 1
-<<<<<<< HEAD
-mavenMinorVersion    = 4
+mavenMinorVersion    = 5
 mavenPatchVersion    = 1
-=======
-mavenMinorVersion    = 5
-mavenPatchVersion    = 0
->>>>>>> 2c6b9e23
 mavenArtifactSuffix = 
 nightliesUrl         = http://dl.bintray.com/MicrosoftGraph/Maven
 
